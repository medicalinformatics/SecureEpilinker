/**
\file    localconfiguration.cpp
\author  Tobias Kussel <kussel@cbs.tu-darmstadt.de>
\copyright SEL - Secure EpiLinker
    Copyright (C) 2018 Computational Biology & Simulation Group TU-Darmstadt
    This program is free software: you can redistribute it and/or modify
    it under the terms of the GNU Affero General Public License as published
    by the Free Software Foundation, either version 3 of the License, or
    (at your option) any later version.
    This program is distributed in the hope that it will be useful,
    but WITHOUT ANY WARRANTY; without even the implied warranty of
    MERCHANTABILITY or FITNESS FOR A PARTICULAR PURPOSE. See the
    GNU Affero General Public License for more details.
    You should have received a copy of the GNU Affero General Public License
    along with this program. If not, see <http://www.gnu.org/licenses/>.
\brief Holds Information about a local connection
*/

#include <exception>
#include <set>
#include <thread>
#include "fmt/format.h" // needs to be included before local headers for custom formatters
#include "localconfiguration.h"
#include "authenticationconfig.hpp"
#include "databasefetcher.h"
#include "linkagejob.h"
#include "epilink_input.h"
#include "secure_epilinker.h"
#include "seltypes.h"
#include "util.h"

using namespace std;
namespace sel {
LocalConfiguration::LocalConfiguration(
    string&& url,
    unique_ptr<AuthenticationConfig> local_auth)
    : m_local_authentication(move(local_auth)), m_data_service_url{move(url)} {}

void LocalConfiguration::add_field(ML_Field field) {
  FieldName fieldname{field.name};
  if (field.comparator == FieldComparator::NGRAM) {
    m_hw_fields.emplace(move(fieldname), move(field));
  } else {
    m_bin_fields.emplace(move(fieldname), move(field));
  }
}

const ML_Field& LocalConfiguration::get_field(const FieldName& fieldname) const{
  if (field_hw_exists(fieldname)) {
    return cref(m_hw_fields.at(fieldname));
  } else if (field_bin_exists(fieldname)) {
    return cref(m_bin_fields.at(fieldname));
  } else {
    throw runtime_error("Field \"" + fieldname + "\" does not exist.");
  }
}

vector<double> LocalConfiguration::get_weights(
    FieldComparator comparator) const {
  vector<double> tempvec;
  if (comparator == FieldComparator::NGRAM) {
    tempvec.reserve(m_hw_fields.size());
    for (const auto& p : m_hw_fields) {
      tempvec.emplace_back(p.second.weight);
    }
  } else {
    tempvec.reserve(m_bin_fields.size());
    for (const auto& p : m_bin_fields) {
      tempvec.emplace_back(p.second.weight);
    }
  }
  return tempvec;
}

void LocalConfiguration::add_exchange_group(set<FieldName> group) {
  bool hw{false};
  bool bin{false};
  for (const auto& f : group) {
    if (!field_exists(f)) {
      throw runtime_error("Invalid Exchange Group. Field(s) does not exist!");
    }
    if (get_field(f).comparator == FieldComparator::NGRAM) {
      hw = true;
    } else {
      bin = true;
    }
  }
  if (!(!hw != !bin)) {
    throw runtime_error("Mixed Exchangegroups are not implemented");
  }
  if (hw) {
    m_hw_exchange_groups.emplace_back(move(group));
  } else {
    m_bin_exchange_groups.emplace_back(move(group));
  }
}

bool LocalConfiguration::field_exists(const FieldName& fieldname) const {
  auto hw_it = m_hw_fields.find(fieldname);
  if (hw_it != m_hw_fields.end()) {
    return true;
  }
  auto bin_it = m_bin_fields.find(fieldname);
  return (bin_it != m_bin_fields.end());
}

bool LocalConfiguration::field_hw_exists(const FieldName& fieldname) const {
  auto hw_it = m_hw_fields.find(fieldname);
  return (hw_it != m_hw_fields.end());
}

bool LocalConfiguration::field_bin_exists(const FieldName& fieldname) const {
  auto bin_it = m_bin_fields.find(fieldname);
  return (bin_it != m_bin_fields.end());
}

void LocalConfiguration::set_data_service(string&& url) {
  m_data_service_url = url;
}

void LocalConfiguration::set_local_auth(unique_ptr<AuthenticationConfig> auth) {
  m_local_authentication = move(auth);
}

vector<set<FieldName>> const& LocalConfiguration::get_exchange_group(
    FieldComparator comp) const {
  return (comp == FieldComparator::NGRAM) ? m_hw_exchange_groups
                                          : m_bin_exchange_groups;
}

vector<set<size_t>> LocalConfiguration::get_exchange_group_indices(
    FieldComparator comp) const {
  auto& exchange_groups{(comp == FieldComparator::NGRAM)
                            ? m_hw_exchange_groups
                            : m_bin_exchange_groups};
  auto& fields{(comp == FieldComparator::NGRAM) ? m_hw_fields : m_bin_fields};
  vector<set<size_t>> tempvec;
  for (auto& exchange_set : exchange_groups) {
    set<size_t> tempset;
    for (auto& exchange_field : exchange_set) {
      auto field_iterator{fields.find(exchange_field)};
      if (field_iterator == fields.end()) {
        throw runtime_error("Invalid Exchange Group!");
      }
      tempset.emplace(
          static_cast<size_t>(distance(fields.begin(), field_iterator)));
    }
    tempvec.emplace_back(move(tempset));
  }
  return tempvec;
}
<<<<<<< HEAD
=======

void LocalConfiguration::run_comparison() {
  // Fill Member variables
  poll_data();
  // Get Weights and calcualte # of Records
  VWeight hw_weights{get_weights(FieldComparator::NGRAM)};
  VWeight bin_weights{get_weights(FieldComparator::BINARY)};
  const size_t nvals{
      m_hw_data.begin()->second.size()};  // assuming each record has hw and bin
  fmt::print("Number of records: {}\n", nvals);
  // make data and empty map to vectors
  vector<vector<Bitmask>> hw_data;
  vector<VCircUnit> bin_data;
  hw_data.reserve(m_hw_fields.size());
  bin_data.reserve(m_bin_fields.size());
  vector<vector<bool>> hw_empty;
  vector<vector<bool>> bin_empty;
  hw_empty.reserve(m_hw_fields.size());
  bin_empty.reserve(m_bin_fields.size());
  for (auto& field : m_hw_data) {
    hw_data.emplace_back(field.second);
  }
  for (auto& field : m_bin_data) {
    bin_data.emplace_back(field.second);
  }
  for (auto& field : m_hw_empty) {
    hw_empty.emplace_back(field.second);
  }
  for (auto& field : m_bin_empty) {
    bin_empty.emplace_back(field.second);
  }
  try {
    fmt::print("Input remote host (for now!)\n");
    string host;
    cin >> host;
    fmt::print("Input remote port (argh, fix this!)\n");
    uint16_t port;
    cin >> port;

    SecureEpilinker::ABYConfig aby_config{SERVER, S_BOOL, host, port, 1};
    EpilinkConfig epilink_config{
      { // weights
        {FieldComparator::NGRAM, move(hw_weights)},
        {FieldComparator::BINARY, move(bin_weights)}
      },
      { // exchange groups
        {FieldComparator::NGRAM,
          get_exchange_group_indices(FieldComparator::NGRAM)},
        {FieldComparator::BINARY,
          get_exchange_group_indices(FieldComparator::BINARY)}
      },
      m_algorithm.bloom_length,
      m_algorithm.threshold_match,
      m_algorithm.threshold_non_match
    }; // epilink_config

    SecureEpilinker aby_server_party{aby_config, epilink_config};
    aby_server_party.build_circuit(nvals);
    aby_server_party.run_setup_phase();
    EpilinkServerInput server_input{hw_data, bin_data, hw_empty, bin_empty};
    fmt::print("Server running\n{}\n{}\n{}\n",
        aby_config, epilink_config, server_input);
    const auto server_share{aby_server_party.run_as_server(server_input)};
    fmt::print("Server result:\n{}\n", server_share);
    fmt::print("IDs (in Order):\n");
    for (size_t i = 0; i != m_ids.size(); ++i) {
      fmt::print("{} IDs: ", i);
      for (const auto& m : m_ids[i]) {
        fmt::print("{} - {}; ", m.first, m.second);
      }
      fmt::print("\n");
    }
  } catch (const exception& e) {
    fmt::print(stderr, "Error running MPC server: {}\n", e.what());
  }
  // Send ABY Share and IDs to Linkage Server
}
>>>>>>> 25a9b992
}  // namespace sel<|MERGE_RESOLUTION|>--- conflicted
+++ resolved
@@ -149,84 +149,4 @@
   }
   return tempvec;
 }
-<<<<<<< HEAD
-=======
-
-void LocalConfiguration::run_comparison() {
-  // Fill Member variables
-  poll_data();
-  // Get Weights and calcualte # of Records
-  VWeight hw_weights{get_weights(FieldComparator::NGRAM)};
-  VWeight bin_weights{get_weights(FieldComparator::BINARY)};
-  const size_t nvals{
-      m_hw_data.begin()->second.size()};  // assuming each record has hw and bin
-  fmt::print("Number of records: {}\n", nvals);
-  // make data and empty map to vectors
-  vector<vector<Bitmask>> hw_data;
-  vector<VCircUnit> bin_data;
-  hw_data.reserve(m_hw_fields.size());
-  bin_data.reserve(m_bin_fields.size());
-  vector<vector<bool>> hw_empty;
-  vector<vector<bool>> bin_empty;
-  hw_empty.reserve(m_hw_fields.size());
-  bin_empty.reserve(m_bin_fields.size());
-  for (auto& field : m_hw_data) {
-    hw_data.emplace_back(field.second);
-  }
-  for (auto& field : m_bin_data) {
-    bin_data.emplace_back(field.second);
-  }
-  for (auto& field : m_hw_empty) {
-    hw_empty.emplace_back(field.second);
-  }
-  for (auto& field : m_bin_empty) {
-    bin_empty.emplace_back(field.second);
-  }
-  try {
-    fmt::print("Input remote host (for now!)\n");
-    string host;
-    cin >> host;
-    fmt::print("Input remote port (argh, fix this!)\n");
-    uint16_t port;
-    cin >> port;
-
-    SecureEpilinker::ABYConfig aby_config{SERVER, S_BOOL, host, port, 1};
-    EpilinkConfig epilink_config{
-      { // weights
-        {FieldComparator::NGRAM, move(hw_weights)},
-        {FieldComparator::BINARY, move(bin_weights)}
-      },
-      { // exchange groups
-        {FieldComparator::NGRAM,
-          get_exchange_group_indices(FieldComparator::NGRAM)},
-        {FieldComparator::BINARY,
-          get_exchange_group_indices(FieldComparator::BINARY)}
-      },
-      m_algorithm.bloom_length,
-      m_algorithm.threshold_match,
-      m_algorithm.threshold_non_match
-    }; // epilink_config
-
-    SecureEpilinker aby_server_party{aby_config, epilink_config};
-    aby_server_party.build_circuit(nvals);
-    aby_server_party.run_setup_phase();
-    EpilinkServerInput server_input{hw_data, bin_data, hw_empty, bin_empty};
-    fmt::print("Server running\n{}\n{}\n{}\n",
-        aby_config, epilink_config, server_input);
-    const auto server_share{aby_server_party.run_as_server(server_input)};
-    fmt::print("Server result:\n{}\n", server_share);
-    fmt::print("IDs (in Order):\n");
-    for (size_t i = 0; i != m_ids.size(); ++i) {
-      fmt::print("{} IDs: ", i);
-      for (const auto& m : m_ids[i]) {
-        fmt::print("{} - {}; ", m.first, m.second);
-      }
-      fmt::print("\n");
-    }
-  } catch (const exception& e) {
-    fmt::print(stderr, "Error running MPC server: {}\n", e.what());
-  }
-  // Send ABY Share and IDs to Linkage Server
-}
->>>>>>> 25a9b992
 }  // namespace sel