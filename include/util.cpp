--- conflicted
+++ resolved
@@ -102,45 +102,7 @@
     return out;
 }
 
-<<<<<<< HEAD
-std::string print_aby_config(const SecureEpilinker::ABYConfig& conf) {
-  return ((conf.role == SERVER) ? "Server Config\n"s : "Client Config:\n"s) +
-    "Sharing: "s + ((conf.bool_sharing == S_YAO) ? "Yao\n"s : "GMW\n"s ) +
-    "Remote Host: "s + conf.remote_host + ":"s + to_string(conf.port) + "\n"s +
-    "Threads: "s + to_string(conf.nthreads) + '\n';
-
-}
-
-string print_epilink_config(const EpilinkConfig& conf){
-  string returnstring{"Epilink Configuration\n"};
-  returnstring += "Bitmask size (in Bit):\t"s + to_string(conf.size_bitmask) + '\n';
-  returnstring += "Threshold match: "s + to_string(conf.threshold) + '\n';
-  returnstring += "Threshold tentatice match: " + to_string(conf.tthreshold) + '\n';
-  returnstring += "Number of bitmask field weights: " + to_string(conf.hw_weights.size()) + '\n';
-  returnstring += "Number of binary field weights: " + to_string(conf.bin_weights.size()) + '\n';
-  return returnstring;
-}
-
-string print_epilink_input(const EpilinkServerInput& in){
-  return "Server Input printing not ready yet!\n";
-}
-
-string print_epilink_input(const EpilinkClientInput& in){
-  string returnstring{"Client Input\n-----\nBitmask Records:\n-----\n"};
-  for (size_t i = 0; i != in.hw_record.size(); ++i){
-    for(const auto& byte : in.hw_record[i]) {
-      returnstring += to_string(byte)+' ';
-    }
-    returnstring += "Empty: "s+(in.hw_rec_empty[i]? "Yes\n" : "No\n");
-  }
-  returnstring += "-----\nBinary Records\n-----\n";
-  for (size_t i = 0; i != in.bin_record.size(); ++i){
-    returnstring += to_string(in.bin_record[i])+" Empty: "+(in.bin_rec_empty[i]? "Yes\n" : "No\n");
-  }
-  return returnstring + "Number of database records: " + to_string(in.nvals) +'\n';
-}
-
-  std::string generate_id(){
+std::string generate_id(){
   const auto timestamp{chrono::system_clock::now().time_since_epoch()};
   std::string tempstring{
       to_string(chrono::duration_cast<chrono::milliseconds>(timestamp).count())};
@@ -169,13 +131,15 @@
         case '\n':
             return is;
         case '\r':
-            if(sb->sgetc() == '\n')
+            if(sb->sgetc() == '\n'){
                 sb->sbumpc();
+            }
             return is;
         case std::streambuf::traits_type::eof():
             // Also handle the case when the last line has no line ending
-            if(t.empty())
+            if(t.empty()){
                 is.setstate(std::ios::eofbit);
+            }
             return is;
         default:
             t += (char)c;
@@ -196,7 +160,4 @@
   }
   return headers;
 }
-
-=======
->>>>>>> 6bc633dc
 } // namespace sel