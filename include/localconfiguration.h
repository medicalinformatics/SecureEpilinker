--- conflicted
+++ resolved
@@ -62,13 +62,8 @@
   std::string get_local_id() const;
 
  private:
-<<<<<<< HEAD
   Authenticator m_authenticator;
-  std::map<FieldName, ML_Field> m_fields;
-=======
-  std::unique_ptr<AuthenticationConfig> m_local_authentication;
   std::map<FieldName, FieldSpec> m_fields;
->>>>>>> 6cb4a9a9
   std::vector<IndexSet> m_exchange_groups;
   std::string m_data_service_url;
   std::string m_local_id;
