/**
\file    linkagejob.cpp
\author  Tobias Kussel <kussel@cbs.tu-darmstadt.de>
\copyright SEL - Secure EpiLinker
    Copyright (C) 2018 Computational Biology & Simulation Group TU-Darmstadt
This program is free software: you can redistribute it and/or modify it under
the terms of the GNU Affero General Public License as published by the Free
Software Foundation, either version 3 of the License, or (at your option) any
later version. This program is distributed in the hope that it will be useful,
    but WITHOUT ANY WARRANTY; without even the implied warranty of
    MERCHANTABILITY or FITNESS FOR A PARTICULAR PURPOSE. See the
    GNU Affero General Public License for more details.
    You should have received a copy of the GNU Affero General Public License
    along with this program. If not, see <http://www.gnu.org/licenses/>.
\brief Holds information and data for one linkage job
*/

#include "linkagejob.h"
#include "util.h"
#include "logger.h"
#include "seltypes.h"
#include "resttypes.h"
#include "restutils.h"
#include "localconfiguration.h"
#include "serverhandler.h"
#include "epilink_input.h"
#include "secure_epilinker.h"
#include "apikeyconfig.hpp"
#include "authenticationconfig.hpp"
#include "remoteconfiguration.h"
#include "fmt/format.h"
#include <exception>
#include <map>
#include <string>
#include <variant>
#include <vector>
#include <optional>
#include <future>

using namespace std;
namespace sel {

LinkageJob::LinkageJob() : m_id(generate_id()) {}

LinkageJob::LinkageJob(shared_ptr<const LocalConfiguration> l_conf,
                       shared_ptr<const RemoteConfiguration> r_conf)
    : m_id(generate_id()),
      m_local_config(move(l_conf)),
      m_remote_config(move(r_conf)) {}

void LinkageJob::set_callback(string&& cc) {
  m_callback = move(cc);
}

void LinkageJob::add_data(unique_ptr<Records> data) {
  m_records = move(data);
}

JobStatus LinkageJob::get_status() const {
  return m_status;
}

void LinkageJob::set_status(JobStatus status){
  m_status = status;
}

JobId LinkageJob::get_id() const {
  return m_id;
}

RemoteId LinkageJob::get_remote_id() const {
  return m_remote_config->get_id();
}

<<<<<<< HEAD
void LinkageJob::run_linkage_job() {
  auto logger{get_logger()};
=======
LinkageJob::JobPreparation LinkageJob::prepare_run() {
>>>>>>> 0a88b7bf
  m_status = JobStatus::RUNNING;
  // Get number of records from server
  promise<size_t> nvals_prom;
  auto nvals{nvals_prom.get_future()};
  size_t num_records{m_records->size()};
  signal_server(nvals_prom, num_records);
  nvals.wait_for(15s);
  if(!nvals.valid()){
    throw runtime_error("Error retrieving number of records from server");
  }
  const auto database_size{nvals.get()};
  return {num_records, database_size, ServerHandler::get().get_epilink_client(m_remote_config->get_id())};
}


void LinkageJob::run_linkage_job() {
  auto logger{get_default_logger()};
  logger->info("Linkage job {} started\n", m_id);
  try {
    auto [num_records, database_size, epilinker] = prepare_run();
    logger->debug("Client has {} Records\n", num_records);
    logger->debug("Server has {} Records\n", database_size);
    epilinker->build_linkage_circuit(num_records, database_size);
    epilinker->run_setup_phase();
#ifdef DEBUG_SEL_REST
      print_data();
      logger->warn("Setting Client Debug inputs");
      compute_debugging_result(*m_records);
#endif
    epilinker->set_client_input({move(m_records), database_size});
    auto linkage_share{epilinker->run_linkage()};
      // reset epilinker for the next linkage
      epilinker->reset();
      logger->info("Client Result: {}", linkage_share);
      try{
        auto response{send_result_to_linkageservice(linkage_share, nullopt , "client", m_local_config, m_remote_config)};
        if (response.return_code == 200) {
          perform_callback(response.body);
        }
      } catch (const exception& e) {
        logger->error("Can not connect to linkage service or callback: {}", e.what());
      }
    m_status = JobStatus::DONE;
  } catch (const exception& e) {
    logger->error("Error running MPC Client: {}\n", e.what());
    m_status = JobStatus::FAULT;
  }
}

void LinkageJob::run_matching_job() {
  auto logger{get_default_logger()};
#ifdef SEL_MATCHING_MODE
  logger->warn("A matching job is starting.");
  try {
    auto [num_records, database_size, epilinker] = prepare_run();
    logger->debug("Client has {} Records\n", num_records);
    logger->debug("Server has {} Records\n", database_size);
    epilinker->build_count_circuit(num_records, database_size);
    epilinker->run_setup_phase();
#ifdef DEBUG_SEL_REST
      print_data();
#endif
    epilinker->set_input({move(m_records), database_size});
    auto count_result{epilinker->run_count()};
      // reset epilinker for the next operation
      epilinker->reset();
      // The strange assembly of the json is due to strange object/array
      // distinctions in nlohmann/json
      nlohmann::json match_json;
      nlohmann::json match_result;
      match_result["matches"] = count_result.matches;
      match_result["tentativeMatches"] = count_result.tmatches;
      match_json["result"] = match_result;
      logger->trace("Result to callback: {}", match_json.dump(0));
      perform_callback(match_json.dump());
    m_status = JobStatus::DONE;
  } catch (const exception& e) {
    logger->error("Error running MPC Client: {}\n", e.what());
    m_status = JobStatus::FAULT;
  }
<<<<<<< HEAD
}

void LinkageJob::run_matching_job() {
  auto logger{get_logger()};
  logger->warn("A matching job is starting.");
  run_linkage_job();
=======
#endif
#ifndef SEL_MATCHING_MODE
  logger->error("Matching mode not allowed");
  m_status = JobStatus::FAULT;
#endif
>>>>>>> 0a88b7bf
}

void LinkageJob::set_local_config(shared_ptr<LocalConfiguration> l_config) {
  m_local_config = move(l_config);
}

/**
 * Send server the configuration to compare and recieve back the number of
 * records in the database
 */
<<<<<<< HEAD
void LinkageJob::signal_server(promise<size_t>& nvals) {
  auto logger{get_logger()};
=======
void LinkageJob::signal_server(promise<size_t>& nvals, size_t num_records) {
  auto logger{get_default_logger()};
  //FIXME(TK): THIS IS BAD AND I SHOULD FEEL BAD
>>>>>>> 0a88b7bf
  std::this_thread::sleep_for(1s);
  list<string> headers{
      "Authorization: "s+m_remote_config->get_remote_authenticator().sign_transaction(""),
      "Record-Number: "s + to_string(num_records),
      "Counting-Mode: "s + (m_counting_job ? "true" : "false"),
      "Content-Type: application/json"};
  string url{assemble_remote_url(m_remote_config) + "/initMPC/"+m_local_config->get_local_id()};
  logger->debug("Sending {} request to {}\n",(m_counting_job ? "matching" : "linkage"), url);
  try{
    // TODO(TK): Refactor perform_post_request w/ optional to avoid dummy data
    auto response{perform_post_request(url, "{}", headers, true)};
    logger->debug("Response stream:\n{} - {}\n",response.return_code, response.body);
    // get nvals from response header
    if (response.return_code == 200) {
      nvals.set_value(stoull(get_headers(response.body, "Record-Number").front()));
    } else {
      logger->error("Error communicating with remote epilinker: {} - {}", response.return_code, response.body);
    }
  } catch (const exception& e) {
    logger->error("Error performing initMPC call: {}", e.what());
  }
}

bool LinkageJob::perform_callback(const string& body) const {
  auto logger{get_logger()};
  list<string> headers{
      "Authorization: "s + m_local_config->get_local_authenticator().sign_transaction(""),
      "Content-Type: application/json"};
  logger->debug("Sending callback to: {}\n", m_callback);
  auto response{perform_post_request(m_callback, body, headers, true)};
  logger->trace("Callback response:\n{} - {}\n", response.return_code, response.body);
  return response.return_code == 200;
}


#ifdef DEBUG_SEL_REST
void LinkageJob::print_data() const {
  auto logger{get_logger()};
  string input_string;
  for (auto& record : *m_records) {
    input_string += "=================================\n";
    for(auto& p : record){ // Every field in Record
      input_string += "-------- " + p.first + " --------\n";
      bool empty{!p.second};
      input_string += (empty ? "Field empty" : "");
      if (!empty) {
        for (const auto& byte : p.second.value()) {
          input_string += to_string(byte) + " ";
        }
      }
      input_string += "\n";
    }
  }
  logger->trace("Client Data:\n{}",input_string);
}

void LinkageJob::compute_debugging_result(const Records& client_input) {
    auto debugger{DataHandler::get().get_epilink_debug()};
    auto logger{get_default_logger()};
    debugger->reset();
        debugger->client_input = client_input;
        if(!(debugger->circuit_config)) {
          debugger->circuit_config.emplace(make_circuit_config(m_local_config, m_remote_config));
        }
        //debugger->epilink_config->set_precisions(5,11);
        logger->debug("Clear Precision: Dice {},\tWeight {}", debugger->circuit_config->dice_prec,debugger->circuit_config->weight_prec);
    if(debugger->all_values_set()){
      if(!debugger->run) {
        fmt::print("============= Integer Computation ============\n");
        debugger->compute_int();
        logger->info("Integer Result: {}", debugger->int_result);
        fmt::print("============= Double Computation =============\n");
        debugger->compute_double();
        logger->info("Double Result: {}", debugger->double_result);
        debugger->run=true;
      }
    } else {
      string ss{debugger->server_input?"Set":"Not Set"};
      string cs{debugger->client_input?"Set":"Not Set"};
      string ec{debugger->circuit_config?"Set":"Not Set"};
      logger->warn("Server: {}, Client: {}, Config: {}\n", ss, cs, ec);
    }

}
#endif
}  // namespace sel<|MERGE_RESOLUTION|>--- conflicted
+++ resolved
@@ -72,12 +72,7 @@
   return m_remote_config->get_id();
 }
 
-<<<<<<< HEAD
-void LinkageJob::run_linkage_job() {
-  auto logger{get_logger()};
-=======
 LinkageJob::JobPreparation LinkageJob::prepare_run() {
->>>>>>> 0a88b7bf
   m_status = JobStatus::RUNNING;
   // Get number of records from server
   promise<size_t> nvals_prom;
@@ -94,7 +89,7 @@
 
 
 void LinkageJob::run_linkage_job() {
-  auto logger{get_default_logger()};
+  auto logger{get_logger()};
   logger->info("Linkage job {} started\n", m_id);
   try {
     auto [num_records, database_size, epilinker] = prepare_run();
@@ -128,7 +123,7 @@
 }
 
 void LinkageJob::run_matching_job() {
-  auto logger{get_default_logger()};
+  auto logger{get_logger()};
 #ifdef SEL_MATCHING_MODE
   logger->warn("A matching job is starting.");
   try {
@@ -158,20 +153,11 @@
     logger->error("Error running MPC Client: {}\n", e.what());
     m_status = JobStatus::FAULT;
   }
-<<<<<<< HEAD
-}
-
-void LinkageJob::run_matching_job() {
-  auto logger{get_logger()};
-  logger->warn("A matching job is starting.");
-  run_linkage_job();
-=======
 #endif
 #ifndef SEL_MATCHING_MODE
   logger->error("Matching mode not allowed");
   m_status = JobStatus::FAULT;
 #endif
->>>>>>> 0a88b7bf
 }
 
 void LinkageJob::set_local_config(shared_ptr<LocalConfiguration> l_config) {
@@ -182,14 +168,9 @@
  * Send server the configuration to compare and recieve back the number of
  * records in the database
  */
-<<<<<<< HEAD
-void LinkageJob::signal_server(promise<size_t>& nvals) {
-  auto logger{get_logger()};
-=======
 void LinkageJob::signal_server(promise<size_t>& nvals, size_t num_records) {
-  auto logger{get_default_logger()};
+  auto logger{get_logger()};
   //FIXME(TK): THIS IS BAD AND I SHOULD FEEL BAD
->>>>>>> 0a88b7bf
   std::this_thread::sleep_for(1s);
   list<string> headers{
       "Authorization: "s+m_remote_config->get_remote_authenticator().sign_transaction(""),
@@ -248,7 +229,7 @@
 
 void LinkageJob::compute_debugging_result(const Records& client_input) {
     auto debugger{DataHandler::get().get_epilink_debug()};
-    auto logger{get_default_logger()};
+    auto logger{get_logger()};
     debugger->reset();
         debugger->client_input = client_input;
         if(!(debugger->circuit_config)) {
