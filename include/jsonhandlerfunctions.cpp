/**
\file    jsonhandlerfunctions.cpp
\author  Tobias Kussel <kussel@cbs.tu-darmstadt.de>
\copyright SEL - Secure EpiLinker
    Copyright (C) 2018 Computational Biology & Simulation Group TU-Darmstadt
    This program is free software: you can redistribute it and/or modify
    it under the terms of the GNU Affero General Public License as published
    by the Free Software Foundation, either version 3 of the License, or
    (at your option) any later version.
    This program is distributed in the hope that it will be useful,
    but WITHOUT ANY WARRANTY; without even the implied warranty of
    MERCHANTABILITY or FITNESS FOR A PARTICULAR PURPOSE. See the
    GNU Affero General Public License for more details.
    You should have received a copy of the GNU Affero General Public License
    along with this program. If not, see <http://www.gnu.org/licenses/>.
\brief Functions for handling given JSON Objects
*/

#include "jsonhandlerfunctions.h"

#include <fstream>
#include <memory>
#include <string>
#include <vector>
#include "apikeyconfig.hpp"
#include "authenticationconfig.hpp"
#include "base64.h"
#include "connectionhandler.h"
#include "fmt/format.h"
#include "localconfiguration.h"
#include "logger.h"
#include "nlohmann/json.hpp"
#include "remoteconfiguration.h"
#include "configurationhandler.h"
#include "restbed"
#include "resttypes.h"
#include "restutils.h"
#include "connectionconfig.hpp"
#include "jsonutils.h"
#include "restresponses.hpp"
#include "serverhandler.h"
#include "util.h"
#include "valijson/validation_results.hpp"

using namespace std;
namespace sel {

SessionResponse valid_test_config_json_handler(
    const nlohmann::json& client_config,
    const RemoteId& remote_id,
    const string& authorization) {
  auto logger{get_logger()};
  auto& config_handler{ConfigurationHandler::get()};
  auto& connection_handler{ConnectionHandler::get()};

  SessionResponse response;
  if (config_handler.remote_exists(remote_id)) {
    const auto remote_config{config_handler.get_remote_config(remote_id)};
    if(auto auth_result = // check authentication
        remote_config->get_remote_authenticator().check_authentication(authorization);
        auth_result.return_code != 200){ // auth not ok
      return auth_result;
    }
    // negotiate common ABY port
    auto client_ports{client_config.at("availableAbyPorts").get<set<Port>>()};
    Port common_port = connection_handler.choose_common_port(client_ports);
    logger->debug("Common port: {}", common_port);
    // The aby port information is not needed for config comparison
    auto client_comparison_config = client_config;
    client_comparison_config.erase("availableAbyPorts");
    // Compare Configs
    if (config_handler.compare_configuration(client_comparison_config, remote_id)) {
      logger->info("Valid config");
      remote_config->set_aby_port(common_port);
      remote_config->mark_mutually_initialized();

      logger->info("Building MPC Server");
      RemoteAddress tempadr{remote_config->get_remote_host(),common_port};
      std::thread server_creator([remote_id,tempadr](){ServerHandler::get().insert_server(remote_id, tempadr);});
      server_creator.detach();
      return responses::server_initialized(common_port);
    } else {
      logger->error("Invalid Configs");
      return responses::status_error(restbed::BAD_REQUEST,"Configurations are not compatible");
    }
  } else {
    logger->info("Remote does not exist. Wait for pairing");
    return responses::not_initialized;
  }
}

SessionResponse create_job(
    const nlohmann::json& j,
    const RemoteId& remote_id,
<<<<<<< HEAD
    const string& authorization) {
  auto logger{get_logger()};
=======
    const string& authorization,
    bool multiple_records,
    bool counting_mode) {
  auto logger{get_default_logger()};
>>>>>>> 0a88b7bf
  const auto& config_handler{ConfigurationHandler::cget()};
  auto& server_handler{ServerHandler::get()};
  try {
    logger->trace("Link/MatchRecord Payload: {}", j.dump(2));
    JobId job_id;
    if (config_handler.get_remote_count()) {
      const auto local_config{config_handler.get_local_config()};
<<<<<<< HEAD
     const auto remote_config{config_handler.get_remote_config(remote_id)};
     if(auto auth_result = // check authentication
         local_config->get_local_authenticator().check_authentication(authorization);
         auth_result.return_code != 200){ // auth not ok
       return auth_result;
     }
=======
      const auto remote_config{config_handler.get_remote_config(remote_id)};
>>>>>>> 0a88b7bf
      auto job{make_shared<LinkageJob>(local_config, remote_config)};
      job_id = job->get_id();
      logger->info("Created Job on Path: {}", job_id);
      try {
        job->set_callback(j.at("callback")
            .at("url")
            .get<string>());  // no move to use copy elision

        Records data;
        if(!multiple_records) {
          data.emplace_back(parse_json_fields(local_config->get_fields(), j.at("fields")));
        } else {
            for(auto& record : j.at("records")){
                data.emplace_back(parse_json_fields(local_config->get_fields(), record.front()));
            }
        }
        logger->debug("Number of Client Records: {}", data.size());
        job->add_data(make_unique<Records>(move(data)));
#ifdef SEL_MATCHING_MODE
        if(counting_mode){
          job->set_counting_job();
        }
#endif
        server_handler.add_linkage_job(remote_id, job);
      } catch (const exception& e) {
        logger->error("Error in job creation: {}", e.what());
        return responses::status_error(restbed::BAD_REQUEST,e.what());
      }
    } else {
      return responses::not_initialized;
    }
    return {restbed::ACCEPTED,
      "Job Queued",
      {{"Content-Length", "10"},
        {"Connection", "Close"},
        {"Location", "/jobs/" + job_id}}};
  } catch (const runtime_error& e) {
    return responses::status_error(restbed::INTERNAL_SERVER_ERROR, e.what());
  }
}

SessionResponse valid_linkrecord_json_handler(
    const nlohmann::json& j,
    const RemoteId& remote_id,
    const string& authorization) {
  return create_job(j, remote_id, authorization, false, false);
}

SessionResponse valid_linkrecords_json_handler(
    const nlohmann::json& j,
    const RemoteId& remote_id,
    const string& authorization) {
  return create_job(j,remote_id,authorization, true, false);
}

#ifdef SEL_MATCHING_MODE

SessionResponse valid_matchrecord_json_handler(
    const nlohmann::json& j,
    const RemoteId& remote_id,
    const string& authorization) {
  return create_job(j, remote_id, authorization, false, true);
}

SessionResponse valid_matchrecords_json_handler(
    const nlohmann::json& j,
    const RemoteId& remote_id,
    const string& authorization) {
  return create_job(j,remote_id,authorization, true, true);
}
#endif

SessionResponse valid_init_remote_json_handler(
    const nlohmann::json& j,
    const RemoteId& remote_id,
    const string&) {
  auto logger{get_logger()};
  auto& config_handler{ConfigurationHandler::get()};
  logger->trace("Payload: {}", j.dump(2));
  logger->info("Creating remote Config for: \"{}\"", remote_id);
  ConnectionConfig con;
  ConnectionConfig linkage_service;
  auto local_conf{config_handler.get_local_config()};
  auto remote_config = make_shared<RemoteConfiguration>(remote_id);
  try {
    // Get Connection Profile
    con.url = j.at("connectionProfile").at("url").get<string>();
    con.authenticator.set_auth_info(move(parse_json_auth_config(j.at("connectionProfile").at("authentication"))));
    remote_config->set_connection_profile(move(con));
    bool matching_mode;
    if (!j.count("matchingAllowed")) {
      matching_mode = false;
    } else {
      matching_mode = j["matchingAllowed"].get<bool>();
      remote_config->set_matching_mode(matching_mode);
#ifndef SEL_MATCHING_MODE
      if (matching_mode) {
        logger->critical(
            "Matching Mode needs compile flag"
            " \"SEL_MATCHING_MODE\" to work. Terminating!");
        exit(3);
      }
#endif
    }

    // Get Linkage Service Config, if not in matching mode
    if (!matching_mode) {
      linkage_service.url = j.at("linkageService").at("url").get<string>();
      linkage_service.authenticator.set_auth_info(parse_json_auth_config(j.at("linkageService").at("authentication")));
      remote_config->set_linkage_service(move(linkage_service));
    }
  } catch (const exception& e) {
    logger->error("Error creating remote config: {}", e.what());
    return responses::status_error(restbed::INTERNAL_SERVER_ERROR, e.what());
  }
  if(config_handler.remote_exists(remote_id)) {
    return responses::status_error(restbed::NOT_IMPLEMENTED, "Updating of configurations is not implemented yet");
  }
  config_handler.set_remote_config(move(remote_config));
  // Test connection and negotiate common port
  //auto placed_config{config_handler.get_remote_config(remote_id)};
  //placed_config->test_configuration(config_handler->get_local_config()->get_local_id(), config_handler->make_comparison_config(remote_id), connection_handler, server_handler);
  // TODO(TK): Error handling
  return {restbed::OK, "", {{"Connection", "Close"}}};
}

SessionResponse valid_init_local_json_handler(
    const nlohmann::json& j,
    const RemoteId&,
    const string&) {
  auto logger = get_logger();
  auto& config_handler{ConfigurationHandler::get()};
  logger->trace("Payload: {}", j.dump(2));
  auto local_config = make_shared<LocalConfiguration>();
  logger->info("Creating local configuration\n");
  try {
    local_config->set_local_id(j.at("localId"));
    auto l_auth = parse_json_auth_config(j.at("localAuthentication"));
    local_config->configure_local_authenticator(move(l_auth));
    auto url = j.at("dataService").at("url").get<string>();
    local_config->set_data_service(move(url));

    // Epilink Config
    auto algo_json = j.at("algorithm");
    EpilinkConfig epilink_config = parse_json_epilink_config(algo_json);
    local_config->set_epilink_config(epilink_config);
  
    if(config_handler.get_local_config()) {
      return responses::status_error(restbed::NOT_IMPLEMENTED, "Updating of configurations is not implemented yet");
    }

    config_handler.set_local_config(move(local_config));

    return {restbed::OK, "", {{"Connection", "Close"}}};
  } catch (const runtime_error& e) {
    return responses::status_error(restbed::INTERNAL_SERVER_ERROR, e.what());
  }
}

SessionResponse invalid_json_handler(valijson::ValidationResults& results) {
  string err = "JSON validation failed.\n";
  valijson::ValidationResults::Error error;
  int err_num = 1;
  while (results.popError(error)) {
    string context;
    auto it = error.context.begin();
    for (; it != error.context.end(); it++) {
      context += *it;
    }

    err += "Error #" + to_string(err_num) + "\n";
    err += " context: " + context + "\n";
    err += " description: " + error.description + "\n";

    ++err_num;
  }
  return responses::status_error( restbed::BAD_REQUEST, err);
}
}  // namespace sel<|MERGE_RESOLUTION|>--- conflicted
+++ resolved
@@ -92,15 +92,10 @@
 SessionResponse create_job(
     const nlohmann::json& j,
     const RemoteId& remote_id,
-<<<<<<< HEAD
-    const string& authorization) {
-  auto logger{get_logger()};
-=======
     const string& authorization,
     bool multiple_records,
     bool counting_mode) {
-  auto logger{get_default_logger()};
->>>>>>> 0a88b7bf
+  auto logger{get_logger()};
   const auto& config_handler{ConfigurationHandler::cget()};
   auto& server_handler{ServerHandler::get()};
   try {
@@ -108,16 +103,12 @@
     JobId job_id;
     if (config_handler.get_remote_count()) {
       const auto local_config{config_handler.get_local_config()};
-<<<<<<< HEAD
      const auto remote_config{config_handler.get_remote_config(remote_id)};
      if(auto auth_result = // check authentication
          local_config->get_local_authenticator().check_authentication(authorization);
          auth_result.return_code != 200){ // auth not ok
        return auth_result;
      }
-=======
-      const auto remote_config{config_handler.get_remote_config(remote_id)};
->>>>>>> 0a88b7bf
       auto job{make_shared<LinkageJob>(local_config, remote_config)};
       job_id = job->get_id();
       logger->info("Created Job on Path: {}", job_id);
